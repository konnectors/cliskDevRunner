# CliskDevRunner

Simple project to test clisk connectors with Playwright in an environment simulating React Native webview.

## Purpose and Context

This project runs with Node.js, Yarn and Playwright. In the `examples` folder, there are different test connectors. These are JavaScript files accompanied by manifests.

The goal is to allow developers to create clisk connectors with the lightest possible environment while staying as close as possible to the final environment, React Native webviews

## Main Features

- **React Native webview environment simulation** : The connector expects to connect via the post-me library. For this it expects to communicate with the outside via `window.ReactNativeWebView.postMessage`. So we need to expose this function which doesn't exist by default.

- **Custom Playwright messenger** : If you look at the post-me documentation, you need to create a Playwright-specific messenger that will be able to send messages to the connector in the page by injecting JavaScript that calls `window.postMessage`.

- **Console logs** : All console messages that arrive in the page are shown in the standard output of the program.

- **Configuration management** : Uses the `conf` library to manage settings with file-based configuration and command line overrides.

- **Browser profiles** : Support for persistent browser profiles to maintain session data, cookies, and browser state across test runs. Each profile is isolated and can be used for different testing scenarios.

## Architecture

The project uses a multi-page architecture with:

- **Worker pages** : Pages where connectors are injected
- **Pilot pages** : Control pages to orchestrate tests
- **Post-me communication** : Messaging system between pages
- **Auto-reconnection** : Maintaining poste-me communication during navigation

## Installation

```bash
yarn install
```

<<<<<<< HEAD
Then install [Playwright](https://playwright.dev/) if not done yet :

```bash
yarn playwright install
```

## Launch
=======
## Configuration

The application uses a configuration system with the following hierarchy (highest priority first):

1. **Command line arguments** - Override all other settings
2. **Environment variables** - LOG_LEVEL, DEBUG
3. **Local configuration file** - `config.json` in the project root
4. **User configuration file** - `~/.config/clisk-dev-runner-nodejs/config.json`
5. **Default values** - Built-in defaults

### Local Configuration File

The project includes a local `config.json` file that serves as the default configuration. This file is **not versioned** in Git to allow each developer to have their own personal settings.

**File location**: `./config.json` (ignored by Git)

To set up your local configuration:

1. Copy the example configuration:
   ```bash
   cp config.example.json config.json
   ```

2. Modify `config.json` with your preferred settings:
   ```json
   {
     "connector": "examples/evaluate-konnector",
     "logLevel": "normal",
     "stayOpen": false,
     "browser": {
       "headless": false,
       "args": ["--no-sandbox", "--disable-web-security"]
     },
     "mobile": {
       "hasTouch": true,
       "isMobile": true,
       "locale": "fr-FR",
       "timezoneId": "Europe/Paris",
       "viewport": {
         "width": 390,
         "height": 844
       },
       "userAgent": "Mozilla/5.0 (iPhone; CPU iPhone OS 14_4 like Mac OS X) AppleWebKit/605.1.15 (KHTML, like Gecko) Version/14.0.3 Mobile/15E148 Safari/604.1",
       "deviceScaleFactor": 3,
       "geolocation": {
         "longitude": -74.006,
         "latitude": 40.7128
       }
     }
   }
   ```

**Note**: The `config.json` file is ignored by Git to prevent personal settings from being committed to the repository.

### User Configuration File

You can also create a personal configuration file that will override the local defaults:

**File location**: `~/.config/clisk-dev-runner-nodejs/config.json`

This file is created automatically when you first run the application and can be used to set your personal preferences.

Configuration:
  The application uses a configuration file that can be overridden by command line options.
  Configuration file location: ./config.json
  
  You can set default values in the config file:
  - connector: Default connector to use
  - logLevel: Default log level
  - stayOpen: Default stay-open behavior
  - profile: Default profile to use
  - browser: Browser launch options
  - mobile: Mobile simulation settings

## Browser Profiles

CliskDevRunner supports browser profiles to maintain persistent browser state across test runs. Each profile maintains its own:

- Cookies and session data
- Browser history
- Saved passwords
- Extensions and settings

### Using Profiles

```bash
# Use a specific profile
node src/index.js --profile mobile examples/evaluate-konnector

# Use profile with other options
node src/index.js --profile desktop --stay-open examples/goto-konnector

# Use profile with log level
node src/index.js --profile test --log-level full examples/minimal-konnector
```

### Profile Configuration

You can set a default profile in your `config.json`:

```json
{
  "profile": "mobile",
  "connector": "examples/evaluate-konnector",
  "logLevel": "normal"
}
```

### Profile Management

- Profiles are created automatically when first used
- Each profile is stored in `./profile/{profile-name}/`
- Profiles are completely isolated from each other
- The `profile/` directory is ignored by Git

**📖 See [PROFILES.md](PROFILES.md) for detailed documentation on browser profiles.**

## Command Line Interface

The project provides a flexible command line interface with various options:

### Basic Usage

```bash
# Show help
node src/index.js --help

# Run with default connector
node src/index.js

# Run with specific connector
node src/index.js examples/evaluate-konnector
```

### Available Options

```bash
# Help
-h, --help                  Show help message

# Log level
-l, --log-level <level>     Set log level: quiet, normal, full, extreme (default: normal)
                            Can also be set via LOG_LEVEL environment variable

# Stay open mode
-s, --stay-open             Keep browser window open after connector execution
                            User must manually close the browser window to exit

# Connector path
-c, --connector <path>      Specify connector path

# Browser profile
-p, --profile <name>        Specify a profile to use (e.g., "mobile", "desktop")
                            Profiles are stored in ./profile directory
```

### Examples

```bash
# Run with full logging
node src/index.js --log-level full examples/goto-konnector

# Run in quiet mode
node src/index.js -l quiet examples/minimal-konnector

# Keep browser open for inspection
node src/index.js --stay-open examples/evaluate-konnector

# Use a specific profile
node src/index.js --profile mobile examples/evaluate-konnector

# Combine options
node src/index.js --stay-open --log-level extreme examples/goto-konnector

# Use profile with other options
node src/index.js --profile desktop --stay-open examples/goto-konnector
```

### Environment Variables

```bash
# Set log level via environment variable
LOG_LEVEL=full node src/index.js examples/evaluate-konnector

# Enable quiet mode
DEBUG="" node src/index.js examples/evaluate-konnector
```

## Launch (Legacy)
>>>>>>> f1c29999

### Simplest goto connector

<<<<<<< HEAD
To launch the project with the template connector:

```bash
yarn start examples/template-konnector
=======
To launch the project with the simplest goto connector:

```bash
yarn start examples/goto-konnector
>>>>>>> f1c29999
```

### Other available connectors

```bash
# Minimal connector for debug
yarn start examples/minimal-konnector

# Evaluation connector
yarn start examples/evaluate-konnector

# Default connector (evaluate-konnector)
yarn start
```

## Debug

The project uses an advanced debug system with the `debug` library for filtered and modular logs. This allows you to precisely control what you want to see in the logs.

**📖 See [DEBUG.md](DEBUG.md) for a complete guide to the debug system.**

## Log Levels

The project supports different log levels to control verbosity according to your needs:

```bash
# Extreme logs (see everything)
npm run start:extreme

# Full logs (main flow)
npm run start:full

# Normal logs (essential)
npm run start:normal

# Quiet logs (minimal)
npm run start:quiet
```

**📖 See [LOG_LEVELS.md](LOG_LEVELS.md) for more details on log levels.**

## Project Structure

- `src/index.js` - Main file with command line interface and configuration
- `src/log-config.js` - Log levels configuration
- `src/PlaywrightLauncher.js` - Playwright manager
- `src/connector-loader.js` - Connector loader
- `examples/` - Existing test connectors
- `package.json` - Dependencies configuration
- `config.example.json` - Example configuration file (copy to `config.json` for local settings)

## Tests

The project includes a complete test suite:

```bash
# All tests
yarn test

# Specific tests
yarn test:ping
yarn test:goto
yarn test:multi
yarn test:worker-control
```

**📖 See [TEST_USAGE.md](TEST_USAGE.md) for a detailed test guide.**<|MERGE_RESOLUTION|>--- conflicted
+++ resolved
@@ -35,7 +35,6 @@
 yarn install
 ```
 
-<<<<<<< HEAD
 Then install [Playwright](https://playwright.dev/) if not done yet :
 
 ```bash
@@ -43,7 +42,7 @@
 ```
 
 ## Launch
-=======
+
 ## Configuration
 
 The application uses a configuration system with the following hierarchy (highest priority first):
@@ -233,21 +232,13 @@
 ```
 
 ## Launch (Legacy)
->>>>>>> f1c29999
 
 ### Simplest goto connector
 
-<<<<<<< HEAD
-To launch the project with the template connector:
-
-```bash
-yarn start examples/template-konnector
-=======
 To launch the project with the simplest goto connector:
 
 ```bash
 yarn start examples/goto-konnector
->>>>>>> f1c29999
 ```
 
 ### Other available connectors
